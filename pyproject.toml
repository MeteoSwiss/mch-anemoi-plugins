[project]
name = "mch-anemoi-plugins"
version = "0.1.0"
description = "Add your description here"
readme = "README.rst"
authors = [{ name = "MeteoSwiss" }]
requires-python = ">=3.12"
dependencies = [
    "anemoi-datasets",
    "anemoi-plugins",
    "anemoi-transform",
]


[project.optional-dependencies]
grib = [
    "eccodes>=2.40.0",
    "meteodatalab",
    "pyproj",
    "pandas",
    "xarray",
    "gridefix-read",
    "zarr",
    "geopandas",
    "dask",
    "rioxarray",
    "gridefix-process",
    "pyyaml",
    #"data-provider",
    "omegaconf>=2.3.0,<3",
    "cf-units>=3.2.0,<4",
    "earthkit>=0.10.0",
]

[project.scripts]
mch-anemoi-plugins = "mch_anemoi_plugins:main"

[project.entry-points."anemoi.datasets.sources"]
cosmo1e = "mch_anemoi_plugins.transform.sources:cosmo"
inca = "mch_anemoi_plugins.transform.sources:inca"
iconCH1 = "mch_anemoi_plugins.transform.sources:icon"
kendaCH1 = "mch_anemoi_plugins.transform.sources:kenda"
radar = "mch_anemoi_plugins.transform.sources:radar"
station = "mch_anemoi_plugins.transform.sources:station"
satellite = "mch_anemoi_plugins.transform.sources:satellite"
dem = "mch_anemoi_plugins.transform.sources:dem"
opera = "mch_anemoi_plugins.transform.sources:opera"
eumetsat = "mch_anemoi_plugins.transform.sources:eumetsat"

[project.entry-points."anemoi.datasets.filters"]
project = "mch_anemoi_plugins.transform.filters:project"
interp2res = "mch_anemoi_plugins.transform.filters:interp2res"
interp2grid = "mch_anemoi_plugins.transform.filters:interp2grid"
uv2dirspeed = "mch_anemoi_plugins.transform.filters:uv2dirspeed"
dirspeed2uv = "mch_anemoi_plugins.transform.filters:dirspeed2uv"
q2dewpoint = "mch_anemoi_plugins.transform.filters:q2dewpoint"

[build-system]
requires = ["hatchling"]
build-backend = "hatchling.build"

[tool.dependency-groups.dev]
dependencies = [
    "pre-commit>=4.2.0",
    "pytest>=8.3.5",
    "mypy>=1.6.1,<2",
    "pydata-sphinx-theme>=0.14.1,<0.15",
    "pylint>=3.0.2,<4",
    "pytest-cov>=4.1.0,<5",
    "sphinx>=7.2.6,<8",
    "sphinx-autoapi>=3.0.0,<4",
    "yapf>=0.40.2,<0.41",
]

[tool.uv.sources]
anemoi-plugins = { git = "https://github.com/ecmwf/anemoi-plugins" }
anemoi-datasets = { git = "https://github.com/ecmwf/anemoi-datasets" }
anemoi-transform = { git = "https://github.com/ecmwf/anemoi-transform" }
<<<<<<< HEAD
meteodatalab = { git = "https://github.com/MeteoSwiss/meteodata-lab" }
#data-provider = { git = "https://service.meteoswiss.ch/git/nowcasting/nowcastingnextgen/data-provider.git" }

[tool.uv]
constraint-dependencies = ["eckitlib!=1.28.5"] # eckitlib 1.28.5 has wheels on macos only

[[tool.uv.index]]
name = "pypi-mch"
url = "https://service.meteoswiss.ch/nexus/repository/python-all/simple"

[[tool.uv.index]]
name = "pypi-mch-publish"
url = "https://service.meteoswiss.ch/nexus/repository/python-mch/"

[tool.hatch.build.targets.sdist]
include = ["HISTORY.rst"]

[tool.hatch.build.targets.wheel]
include = ["HISTORY.rst"]

[tool.yapf]
based_on_style = "pep8"
column_limit = "120"

[tool.pylint.master]
disable = [
    'C0114', # missing-module-docstring
    'C0115', # missing-class-docstring
    'C0116', # missing-function-docstring
    'W0511', # fix me or to-do comments are already covered by SonarQube
]

[tool.pylint.format]
# Maximum number of lines in a module.
max-line-length = 120

[tool.pylint.design]
# Minimum number of public methods for a class (see R0903).
min-public-methods = 0

[tool.mypy]
ignore_missing_imports = true
disallow_untyped_defs = true

[tool.coverage.run]
omit = ["test/**", "doc/**"]
=======
meteodatalab = { git = "https://github.com/MeteoSwiss/meteodata-lab", branch = "updated-dependencies"}

[dependency-groups]
dev = [
    "ipdb",
    "pre-commit>=4.2.0",
    "pytest>=8.3.5",
]

[project.entry-points."anemoi.transform.filters"]
example = "mch_anemoi_plugins.transform.filter:ExamplePlugin"
destagger = "mch_anemoi_plugins.transform.filter:HorizontalDestagger"
>>>>>>> db84e9f9
<|MERGE_RESOLUTION|>--- conflicted
+++ resolved
@@ -76,54 +76,6 @@
 anemoi-plugins = { git = "https://github.com/ecmwf/anemoi-plugins" }
 anemoi-datasets = { git = "https://github.com/ecmwf/anemoi-datasets" }
 anemoi-transform = { git = "https://github.com/ecmwf/anemoi-transform" }
-<<<<<<< HEAD
-meteodatalab = { git = "https://github.com/MeteoSwiss/meteodata-lab" }
-#data-provider = { git = "https://service.meteoswiss.ch/git/nowcasting/nowcastingnextgen/data-provider.git" }
-
-[tool.uv]
-constraint-dependencies = ["eckitlib!=1.28.5"] # eckitlib 1.28.5 has wheels on macos only
-
-[[tool.uv.index]]
-name = "pypi-mch"
-url = "https://service.meteoswiss.ch/nexus/repository/python-all/simple"
-
-[[tool.uv.index]]
-name = "pypi-mch-publish"
-url = "https://service.meteoswiss.ch/nexus/repository/python-mch/"
-
-[tool.hatch.build.targets.sdist]
-include = ["HISTORY.rst"]
-
-[tool.hatch.build.targets.wheel]
-include = ["HISTORY.rst"]
-
-[tool.yapf]
-based_on_style = "pep8"
-column_limit = "120"
-
-[tool.pylint.master]
-disable = [
-    'C0114', # missing-module-docstring
-    'C0115', # missing-class-docstring
-    'C0116', # missing-function-docstring
-    'W0511', # fix me or to-do comments are already covered by SonarQube
-]
-
-[tool.pylint.format]
-# Maximum number of lines in a module.
-max-line-length = 120
-
-[tool.pylint.design]
-# Minimum number of public methods for a class (see R0903).
-min-public-methods = 0
-
-[tool.mypy]
-ignore_missing_imports = true
-disallow_untyped_defs = true
-
-[tool.coverage.run]
-omit = ["test/**", "doc/**"]
-=======
 meteodatalab = { git = "https://github.com/MeteoSwiss/meteodata-lab", branch = "updated-dependencies"}
 
 [dependency-groups]
@@ -135,5 +87,4 @@
 
 [project.entry-points."anemoi.transform.filters"]
 example = "mch_anemoi_plugins.transform.filter:ExamplePlugin"
-destagger = "mch_anemoi_plugins.transform.filter:HorizontalDestagger"
->>>>>>> db84e9f9
+destagger = "mch_anemoi_plugins.transform.filter:HorizontalDestagger"